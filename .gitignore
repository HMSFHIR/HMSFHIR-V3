# Python cache files
__pycache__/

# SQLite database (development only)
db.sqlite3

# Celery beat schedule files
celerybeat-schedule*

/venv/celerybeat-schedule*

<<<<<<< HEAD
.env
=======
/.env
>>>>>>> b07b4bce
<|MERGE_RESOLUTION|>--- conflicted
+++ resolved
@@ -9,8 +9,6 @@
 
 /venv/celerybeat-schedule*
 
-<<<<<<< HEAD
-.env
-=======
 /.env
->>>>>>> b07b4bce
+
+.env